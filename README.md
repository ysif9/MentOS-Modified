# MentOS

[![forthebadge](https://forthebadge.com/images/badges/built-with-love.svg)](https://forthebadge.com)
[![forthebadge](https://forthebadge.com/images/badges/made-with-c.svg)](https://forthebadge.com)
[![forthebadge](https://forthebadge.com/images/badges/for-you.svg)](https://forthebadge.com)

## 1. What is MentOS

MentOS (Mentoring Operating System) is an open source educational operating
system. The goal of MentOS is to provide a project environment that is realistic
enough to show how a real Operating System work, yet simple enough that students
can understand and modify it in significant ways.

There are so many operating systems, why did we write MentOS? It is true, there
are a lot of education operating system, BUT how many of them follow the
guideline de fined by Linux?

MentOS aims to have the same Linux's data structures and algorithms. It has a
well-documented source code, and you can compile it on your laptop in a few
seconds!

If you are a beginner in Operating-System developing, perhaps MentOS is the
right operating system to start with.

Parts of MentOS are inherited or inspired by a similar educational operating 
system called [DreamOs](https://github.com/dreamos82/DreamOs) written by Ivan
Gualandri.

## 2. Prerequisites

MentOS is compatible with the main **unix-based** operating systems. It has been
tested with *Ubuntu*, *WSL1*, *WSL2*, and  *MacOS*.

<<<<<<< HEAD
Prerequisites
-----------------

MentOS is compatible with the main Unix distribution operating systems. It has been tested with *Ubuntu* and *MacOS*, but specifically tested on *Ubuntu 18.04*.

For compiling the main system:
=======
### 2.1. Generic Prerequisites
>>>>>>> f43bce08

#### 3.1.1. Compile

For compiling the system:

<<<<<<< HEAD
 * qemu-system-i386
=======
 - nasm
 - gcc
 - make
 - cmake
 - git
 - ccmake (suggested)
>>>>>>> f43bce08

Under **MacOS**, for compiling, you have additional dependencies:

<<<<<<< HEAD
 * ccmake
 * cgdb
 * xterm

For MacOS, you have additional dependencies:

 * i386-elf-binutils (from [i386-elf-toolchain](https://github.com/nativeos/homebrew-i386-elf-toolchain))
 * i386-elf-gcc (from [i386-elf-toolchain](https://github.com/nativeos/homebrew-i386-elf-toolchain))

Prerequisites installation commands
-----------------

For Ubuntu:

```
sudo apt-get update && sudo apt-get upgrade -y
sudo apt-get install -y build-essential git cmake qemu-system-i386 
sudo apt-get install -y cgdb xterm #<- for debug only
```

For MacOS:

You need to install additionally the i386-elf cross-compiler. The simplest installation method is through Homebrew package manager. Install [Homebrew](https://brew.sh/index_it) if you don't already have and exec the following commands:

```
brew update && brew upgrade
brew tap nativeos/i386-elf-toolchain
brew install i386-elf-binutils i386-elf-gcc git cmake qemu nasm
brew install cgdb xterm #<- for debug only
```

Compiling MentOS
-----------------
Compile and boot MentOS with qemu in Unix systems:
=======
 - i386-elf-binutils
 - i386-elf-gcc

#### 3.1.2. Execute

To execute the operating system, you need to install:

 - qemu-system-i386 (or qemu-system-x86)

#### 3.1.3. Debug

For debugging we suggest using:
>>>>>>> f43bce08

 - cgdb
 - xterm

### 2.2. installation Prerequisites

Under **Ubuntu**, you can type the following commands:

```bash
sudo apt-get update && sudo apt-get upgrade -y
sudo apt-get install -y build-essential git cmake qemu-system-i386 
sudo apt-get install -y cgdb xterm
```

Under **MacOS** you also need to install the i386-elf cross-compiler. The
simplest installation method is through Homebrew package manager.
Install [Homebrew](https://brew.sh/index_it) if you don't already have it, and
then type the following commands:

```bash
brew update && brew upgrade
brew install i386-elf-binutils i386-elf-gcc git cmake qemu nasm
brew install cgdb xterm #<- for debug only
```

## 3. Compiling MentOS

Compile and boot MentOS with qemu:

```bash
cd <clone_directory>
mkdir build
cd build
cmake ..
make
make qemu
```

To login, use one of the usernames listed in `files/etc/passwd`.

<<<<<<< HEAD
**For MacOS**, the steps are the same but instead of `cmake ..`, you have to put an additional argument in order to use the i386-elf cross-compiler:

```
cmake -DCMAKE_TOOLCHAIN_FILE=../toolchain.cmake ..
```

Change the scheduling algorithm
-----------------
=======
## 4. Change the scheduling algorithm
>>>>>>> f43bce08

MentOS provides three different scheduling algorithms:

 - Round-Robin
 - Priority
 - Completely Fair Scheduling

If you want to change the scheduling algorithm:
<<<<<<< HEAD

```
cd build

# Round Robin scheduling algorithm
cmake -DSCHEDULER_TYPE=SCHEDULER_RR ..
# Priority scheduling algorithm
cmake -DSCHEDULER_TYPE=SCHEDULER_PRIORITY ..
# Completely Fair Scheduling algorithm
cmake -DSCHEDULER_TYPE=SCHEDULER_CFS ..

make
make qemu
```

Otherwise you can use `ccmake`:

```
cd build
cmake ..
ccmake ..
```
=======
>>>>>>> f43bce08

```bash

cd build

# Round Robin scheduling algorithm
cmake -DSCHEDULER_TYPE=SCHEDULER_RR ..
# Priority scheduling algorithm
cmake -DSCHEDULER_TYPE=SCHEDULER_PRIORITY ..
# Completely Fair Scheduling algorithm
cmake -DSCHEDULER_TYPE=SCHEDULER_CFS ..

make
make qemu
```

Otherwise you can use `ccmake`:

<<<<<<< HEAD
MentOS provides a Buddy System to manage the allocation and deallocation of
page frames in the physical memory.

If you want to enable the MentOS's Buddy System:

```
cd build
cmake -DENABLE_BUDDY_SYSTEM=ON ..
make
make qemu
```

Otherwise you can use `ccmake`:

```
=======
```bash
>>>>>>> f43bce08
cd build
cmake ..
ccmake ..
```

Now you should see something like this:

```
BUILD_DOCUMENTATION              ON
CMAKE_BUILD_TYPE
CMAKE_INSTALL_PREFIX             /usr/local
DEBUGGING_TYPE                   DEBUG_STDIO
ENABLE_BUDDY_SYSTEM              OFF
SCHEDULER_TYPE                   SCHEDULER_RR
```

Select SCHEDULER_TYPE, and type Enter to scroll the three available algorithms
(SCHEDULER_RR, SCHEDULER_PRIORITY, SCHEDULER_CFS). Afterwards,

```bash
<press c>
<press g>
make
make qemu
```

## 5. Use Debugger

If you want to use GDB to debug MentOS:

```bash
cd build
cmake ..
make
make qemu-gdb
```

If you did everything correctly, you should have 3 windows with:

1. Kernel Booting on qemu
2. Shell with video printing of statistics previously discussed
3. Debugger cgdb with code screening

## Developers

Main Developers:

* [Enrico Fraccaroli](https://github.com/Galfurian)
    - Mr. Wolf
* [Alessandro Danese](https://github.com/alessandroDanese88), [Luigi Capogrosso](https://github.com/luigicapogrosso), [Mirco De Marchi](https://github.com/mircodemarchi)
    - Protection ring
    - libc
* Andrea Cracco
    - Buddy System, Heap, Paging, Slab, Caching, Zone
    - Process Image, ELF
    - VFS: procfs
    - Bootloader
* Linda Sacchetto, Marco Berti
    - Real time scheduler
* Daniele Nicoletti, Filippo Ziche
    - Real time scheduler (Asynchronous EDF)
    - Soft IRQs
    - Timer
    - Signals<|MERGE_RESOLUTION|>--- conflicted
+++ resolved
@@ -31,70 +31,21 @@
 MentOS is compatible with the main **unix-based** operating systems. It has been
 tested with *Ubuntu*, *WSL1*, *WSL2*, and  *MacOS*.
 
-<<<<<<< HEAD
-Prerequisites
------------------
-
-MentOS is compatible with the main Unix distribution operating systems. It has been tested with *Ubuntu* and *MacOS*, but specifically tested on *Ubuntu 18.04*.
-
-For compiling the main system:
-=======
 ### 2.1. Generic Prerequisites
->>>>>>> f43bce08
 
 #### 3.1.1. Compile
 
 For compiling the system:
 
-<<<<<<< HEAD
- * qemu-system-i386
-=======
  - nasm
  - gcc
  - make
  - cmake
  - git
  - ccmake (suggested)
->>>>>>> f43bce08
 
 Under **MacOS**, for compiling, you have additional dependencies:
 
-<<<<<<< HEAD
- * ccmake
- * cgdb
- * xterm
-
-For MacOS, you have additional dependencies:
-
- * i386-elf-binutils (from [i386-elf-toolchain](https://github.com/nativeos/homebrew-i386-elf-toolchain))
- * i386-elf-gcc (from [i386-elf-toolchain](https://github.com/nativeos/homebrew-i386-elf-toolchain))
-
-Prerequisites installation commands
------------------
-
-For Ubuntu:
-
-```
-sudo apt-get update && sudo apt-get upgrade -y
-sudo apt-get install -y build-essential git cmake qemu-system-i386 
-sudo apt-get install -y cgdb xterm #<- for debug only
-```
-
-For MacOS:
-
-You need to install additionally the i386-elf cross-compiler. The simplest installation method is through Homebrew package manager. Install [Homebrew](https://brew.sh/index_it) if you don't already have and exec the following commands:
-
-```
-brew update && brew upgrade
-brew tap nativeos/i386-elf-toolchain
-brew install i386-elf-binutils i386-elf-gcc git cmake qemu nasm
-brew install cgdb xterm #<- for debug only
-```
-
-Compiling MentOS
------------------
-Compile and boot MentOS with qemu in Unix systems:
-=======
  - i386-elf-binutils
  - i386-elf-gcc
 
@@ -107,7 +58,6 @@
 #### 3.1.3. Debug
 
 For debugging we suggest using:
->>>>>>> f43bce08
 
  - cgdb
  - xterm
@@ -148,18 +98,7 @@
 
 To login, use one of the usernames listed in `files/etc/passwd`.
 
-<<<<<<< HEAD
-**For MacOS**, the steps are the same but instead of `cmake ..`, you have to put an additional argument in order to use the i386-elf cross-compiler:
-
-```
-cmake -DCMAKE_TOOLCHAIN_FILE=../toolchain.cmake ..
-```
-
-Change the scheduling algorithm
------------------
-=======
 ## 4. Change the scheduling algorithm
->>>>>>> f43bce08
 
 MentOS provides three different scheduling algorithms:
 
@@ -168,31 +107,6 @@
  - Completely Fair Scheduling
 
 If you want to change the scheduling algorithm:
-<<<<<<< HEAD
-
-```
-cd build
-
-# Round Robin scheduling algorithm
-cmake -DSCHEDULER_TYPE=SCHEDULER_RR ..
-# Priority scheduling algorithm
-cmake -DSCHEDULER_TYPE=SCHEDULER_PRIORITY ..
-# Completely Fair Scheduling algorithm
-cmake -DSCHEDULER_TYPE=SCHEDULER_CFS ..
-
-make
-make qemu
-```
-
-Otherwise you can use `ccmake`:
-
-```
-cd build
-cmake ..
-ccmake ..
-```
-=======
->>>>>>> f43bce08
 
 ```bash
 
@@ -211,25 +125,7 @@
 
 Otherwise you can use `ccmake`:
 
-<<<<<<< HEAD
-MentOS provides a Buddy System to manage the allocation and deallocation of
-page frames in the physical memory.
-
-If you want to enable the MentOS's Buddy System:
-
-```
-cd build
-cmake -DENABLE_BUDDY_SYSTEM=ON ..
-make
-make qemu
-```
-
-Otherwise you can use `ccmake`:
-
-```
-=======
 ```bash
->>>>>>> f43bce08
 cd build
 cmake ..
 ccmake ..

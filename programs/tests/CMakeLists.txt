--- conflicted
+++ resolved
@@ -32,11 +32,8 @@
     t_shm_write.c
     t_mem.c
     t_shm_read.c
-<<<<<<< HEAD
     t_spwd.c
-=======
     t_big_write.c
->>>>>>> 2390afb1
 )
 
 # Set the directory where the compiled binaries will be placed.

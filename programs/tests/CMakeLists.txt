# =============================================================================
# Author: Enrico Fraccaroli
# =============================================================================
# Set the minimum required version of cmake.
cmake_minimum_required(VERSION 3.1...3.22)
# Initialize the project.
project(tests C)

# =============================================================================
# C WARNINGs
# =============================================================================

# We need to specify the name of the entry function.
set(CMAKE_C_FLAGS "${CMAKE_C_FLAGS} -u_start")

# Warning flags.
set(CMAKE_C_FLAGS "${CMAKE_C_FLAGS} -Wall")
set(CMAKE_C_FLAGS "${CMAKE_C_FLAGS} -Werror")
set(CMAKE_C_FLAGS "${CMAKE_C_FLAGS} -Wpedantic")
set(CMAKE_C_FLAGS "${CMAKE_C_FLAGS} -pedantic-errors")
set(CMAKE_C_FLAGS "${CMAKE_C_FLAGS} -Wshadow")
set(CMAKE_C_FLAGS "${CMAKE_C_FLAGS} -std=gnu99")

# Disable some specific warnings.
set(CMAKE_C_FLAGS "${CMAKE_C_FLAGS} -Wno-unused-function")
set(CMAKE_C_FLAGS "${CMAKE_C_FLAGS} -Wno-unused-variable")
set(CMAKE_C_FLAGS "${CMAKE_C_FLAGS} -Wno-unknown-pragmas")
set(CMAKE_C_FLAGS "${CMAKE_C_FLAGS} -Wno-missing-braces")
set(CMAKE_C_FLAGS "${CMAKE_C_FLAGS} -Wno-unused-command-line-argument")

# Set the compiler options.
set(CMAKE_C_FLAGS "${CMAKE_C_FLAGS} -static")
set(CMAKE_C_FLAGS "${CMAKE_C_FLAGS} -nostdlib")
set(CMAKE_C_FLAGS "${CMAKE_C_FLAGS} -nostdinc")
set(CMAKE_C_FLAGS "${CMAKE_C_FLAGS} -fno-builtin")
set(CMAKE_C_FLAGS "${CMAKE_C_FLAGS} -fno-stack-protector")
set(CMAKE_C_FLAGS "${CMAKE_C_FLAGS} -fno-pic")
set(CMAKE_C_FLAGS "${CMAKE_C_FLAGS} -fomit-frame-pointer")
set(CMAKE_C_FLAGS "${CMAKE_C_FLAGS} -m32")
if(CMAKE_C_COMPILER_VERSION VERSION_GREATER_EQUAL 10)
    set(CMAKE_C_FLAGS "${CMAKE_C_FLAGS} -fcommon")
endif()
set(CMAKE_C_FLAGS "${CMAKE_C_FLAGS} -march=i686")

if(CMAKE_BUILD_TYPE STREQUAL "Debug")
    set(CMAKE_C_FLAGS "${CMAKE_C_FLAGS} -g3")
    set(CMAKE_C_FLAGS "${CMAKE_C_FLAGS} -ggdb")
    set(CMAKE_C_FLAGS "${CMAKE_C_FLAGS} -O0")
elseif(CMAKE_BUILD_TYPE STREQUAL "Release")
    set(CMAKE_C_FLAGS "${CMAKE_C_FLAGS} -O3")
endif(CMAKE_BUILD_TYPE STREQUAL "Debug")

# =============================================================================
# BUILD
# =============================================================================

# Set the directory where the compiled binaries will be placed.
set(MENTOS_TESTS_DIR ${CMAKE_SOURCE_DIR}/files/bin/tests)

# Add the executables (manually).
set(TESTS
    t_mem.c
    t_fork.c
    # Test real-time programs.
    t_periodic1.c
    t_periodic2.c
    t_periodic3.c
    # Testing task execution.
    t_exec.c
    t_exec_callee.c
    # Test environmental variables.
    t_setenv.c
    t_getenv.c
    # Test signals.
    t_stopcont.c
    t_sigusr.c
    t_abort.c
    t_sigfpe.c
    t_siginfo.c
    t_sleep.c
    t_sigaction.c
    t_sigmask.c
    t_groups.c
    t_alarm.c
    t_kill.c
    t_itimer.c
    t_gid.c
<<<<<<< HEAD
    t_semget.c
    t_sem1.c
=======
    # Test scheduling feedback tests.
    t_schedfb.c
>>>>>>> 136dd110
)

foreach(TEST ${TESTS})
    # Prepare the program name.
    string(REPLACE ".c" "" TEST_NAME ${TEST})

    # Set the name of the target.
    set(TARGET_NAME test_${TEST_NAME})

    # Randomize .text section address so when debugging symbols don't clash.
    # The allowed range is from 256MB to 2.75GB
    # Minimum allowed address: 0x10000000
    # Max allowed address: 0xB0000000
    string(MD5 RAND_HASH ${TEST})
    string(SUBSTRING ${RAND_HASH} 1 3 TEXADDR_INFIX)
    string(RANDOM LENGTH 1 ALPHABET 0123456789AB RANDOM_SEED ${RAND_HASH} TEXADDR_FIRST)

    # Create the target.
    add_executable(${TARGET_NAME} ${TEST})

    # Add the includes.
    target_include_directories(${TARGET_NAME} PRIVATE ${CMAKE_SOURCE_DIR}/libc/inc)

    # Link the libc library.
    target_link_libraries(${TARGET_NAME} ${CMAKE_BINARY_DIR}/libc/libc.a)

    # Add the dependency to libc.
    add_dependencies(${TARGET_NAME} libc)

    # Add the linking properties.
    set_target_properties(${TARGET_NAME} PROPERTIES LINK_FLAGS "-Wl,-Ttext=0x${TEXADDR_FIRST}${TEXADDR_INFIX}0000,-e_start")

    # Add the final target that strips the debugging symbols from the program.
    add_custom_command(TARGET ${TARGET_NAME}
        BYPRODUCTS ${MENTOS_TESTS_DIR}/${TEST_NAME}
        COMMAND mkdir -p  ${MENTOS_TESTS_DIR}
        COMMAND strip --strip-debug ${PROJECT_BINARY_DIR}/${TARGET_NAME} -o ${MENTOS_TESTS_DIR}/${TEST_NAME}
        DEPENDS ${TARGET_NAME}
    )

    # Log the entry.
    message(VERBOSE "Test ${TEST_NAME}, `.text` at 0x${TEXADDR_FIRST}${TEXADDR_INFIX}0000")

    # Append the program name to the list of all the executables.
    list(APPEND ALL_TESTS ${TEST_NAME})
endforeach()

# Add the overall target that builds all the programs.
add_custom_target(all_tests ALL DEPENDS ${ALL_TESTS})<|MERGE_RESOLUTION|>--- conflicted
+++ resolved
@@ -85,13 +85,11 @@
     t_kill.c
     t_itimer.c
     t_gid.c
-<<<<<<< HEAD
+    # Test semaphores.
     t_semget.c
     t_sem1.c
-=======
     # Test scheduling feedback tests.
     t_schedfb.c
->>>>>>> 136dd110
 )
 
 foreach(TEST ${TESTS})
